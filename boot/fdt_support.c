// SPDX-License-Identifier: GPL-2.0+
/*
 * (C) Copyright 2007
 * Gerald Van Baren, Custom IDEAS, vanbaren@cideas.com
 *
 * Copyright 2010-2011 Freescale Semiconductor, Inc.
 */

<<<<<<< HEAD
=======
#include <common.h>
#include <dm.h>
>>>>>>> f485a996
#include <abuf.h>
#include <env.h>
#include <log.h>
#include <mapmem.h>
#include <net.h>
#include <rng.h>
#include <stdio_dev.h>
#include <dm/device_compat.h>
#include <dm/ofnode.h>
#include <linux/ctype.h>
#include <linux/types.h>
#include <asm/global_data.h>
#include <asm/unaligned.h>
#include <linux/libfdt.h>
#include <fdt_support.h>
#include <exports.h>
#include <fdtdec.h>
#include <version.h>
#include <video.h>

DECLARE_GLOBAL_DATA_PTR;

/**
 * fdt_getprop_u32_default_node - Return a node's property or a default
 *
 * @fdt: ptr to device tree
 * @off: offset of node
 * @cell: cell offset in property
 * @prop: property name
 * @dflt: default value if the property isn't found
 *
 * Convenience function to return a node's property or a default value if
 * the property doesn't exist.
 */
u32 fdt_getprop_u32_default_node(const void *fdt, int off, int cell,
				const char *prop, const u32 dflt)
{
	const fdt32_t *val;
	int len;

	val = fdt_getprop(fdt, off, prop, &len);

	/* Check if property exists */
	if (!val)
		return dflt;

	/* Check if property is long enough */
	if (len < ((cell + 1) * sizeof(uint32_t)))
		return dflt;

	return fdt32_to_cpu(*val);
}

/**
 * fdt_getprop_u32_default - Find a node and return it's property or a default
 *
 * @fdt: ptr to device tree
 * @path: path of node
 * @prop: property name
 * @dflt: default value if the property isn't found
 *
 * Convenience function to find a node and return it's property or a
 * default value if it doesn't exist.
 */
u32 fdt_getprop_u32_default(const void *fdt, const char *path,
				const char *prop, const u32 dflt)
{
	int off;

	off = fdt_path_offset(fdt, path);
	if (off < 0)
		return dflt;

	return fdt_getprop_u32_default_node(fdt, off, 0, prop, dflt);
}

/**
 * fdt_find_and_setprop: Find a node and set it's property
 *
 * @fdt: ptr to device tree
 * @node: path of node
 * @prop: property name
 * @val: ptr to new value
 * @len: length of new property value
 * @create: flag to create the property if it doesn't exist
 *
 * Convenience function to directly set a property given the path to the node.
 */
int fdt_find_and_setprop(void *fdt, const char *node, const char *prop,
			 const void *val, int len, int create)
{
	int nodeoff = fdt_path_offset(fdt, node);

	if (nodeoff < 0)
		return nodeoff;

	if ((!create) && (fdt_get_property(fdt, nodeoff, prop, NULL) == NULL))
		return 0; /* create flag not set; so exit quietly */

	return fdt_setprop(fdt, nodeoff, prop, val, len);
}

/**
 * fdt_find_or_add_subnode() - find or possibly add a subnode of a given node
 *
 * @fdt: pointer to the device tree blob
 * @parentoffset: structure block offset of a node
 * @name: name of the subnode to locate
 *
 * fdt_subnode_offset() finds a subnode of the node with a given name.
 * If the subnode does not exist, it will be created.
 */
int fdt_find_or_add_subnode(void *fdt, int parentoffset, const char *name)
{
	int offset;

	offset = fdt_subnode_offset(fdt, parentoffset, name);

	if (offset == -FDT_ERR_NOTFOUND)
		offset = fdt_add_subnode(fdt, parentoffset, name);

	if (offset < 0)
		printf("%s: %s: %s\n", __func__, name, fdt_strerror(offset));

	return offset;
}

#if defined(CONFIG_OF_STDOUT_VIA_ALIAS) && defined(CONFIG_CONS_INDEX)
static int fdt_fixup_stdout(void *fdt, int chosenoff)
{
	int err;
	int aliasoff;
	char sername[9] = { 0 };
	const void *path;
	int len;
	char tmp[256]; /* long enough */

	sprintf(sername, "serial%d", CONFIG_CONS_INDEX - 1);

	aliasoff = fdt_path_offset(fdt, "/aliases");
	if (aliasoff < 0) {
		err = aliasoff;
		goto noalias;
	}

	path = fdt_getprop(fdt, aliasoff, sername, &len);
	if (!path) {
		err = len;
		goto noalias;
	}

	/* fdt_setprop may break "path" so we copy it to tmp buffer */
	memcpy(tmp, path, len);

	err = fdt_setprop(fdt, chosenoff, "linux,stdout-path", tmp, len);
	if (err < 0)
		printf("WARNING: could not set linux,stdout-path %s.\n",
		       fdt_strerror(err));

	return err;

noalias:
	printf("WARNING: %s: could not read %s alias: %s\n",
	       __func__, sername, fdt_strerror(err));

	return 0;
}
#else
static int fdt_fixup_stdout(void *fdt, int chosenoff)
{
	return 0;
}
#endif

static inline int fdt_setprop_uxx(void *fdt, int nodeoffset, const char *name,
				  uint64_t val, int is_u64)
{
	if (is_u64)
		return fdt_setprop_u64(fdt, nodeoffset, name, val);
	else
		return fdt_setprop_u32(fdt, nodeoffset, name, (uint32_t)val);
}

int fdt_root(void *fdt)
{
	char *serial;
	int err;

	err = fdt_check_header(fdt);
	if (err < 0) {
		printf("fdt_root: %s\n", fdt_strerror(err));
		return err;
	}

	serial = env_get("serial#");
	if (serial) {
		err = fdt_setprop(fdt, 0, "serial-number", serial,
				  strlen(serial) + 1);

		if (err < 0) {
			printf("WARNING: could not set serial-number %s.\n",
			       fdt_strerror(err));
			return err;
		}
	}

	return 0;
}

int fdt_initrd(void *fdt, ulong initrd_start, ulong initrd_end)
{
	int   nodeoffset;
	int   err, j, total;
	int is_u64;
	uint64_t addr, size;

	/* just return if the size of initrd is zero */
	if (initrd_start == initrd_end)
		return 0;

	/* find or create "/chosen" node. */
	nodeoffset = fdt_find_or_add_subnode(fdt, 0, "chosen");
	if (nodeoffset < 0)
		return nodeoffset;

	total = fdt_num_mem_rsv(fdt);

	/*
	 * Look for an existing entry and update it.  If we don't find
	 * the entry, we will j be the next available slot.
	 */
	for (j = 0; j < total; j++) {
		err = fdt_get_mem_rsv(fdt, j, &addr, &size);
		if (addr == initrd_start) {
			fdt_del_mem_rsv(fdt, j);
			break;
		}
	}

	err = fdt_add_mem_rsv(fdt, initrd_start, initrd_end - initrd_start);
	if (err < 0) {
		printf("fdt_initrd: %s\n", fdt_strerror(err));
		return err;
	}

	is_u64 = (fdt_address_cells(fdt, 0) == 2);

	err = fdt_setprop_uxx(fdt, nodeoffset, "linux,initrd-start",
			      (uint64_t)initrd_start, is_u64);

	if (err < 0) {
		printf("WARNING: could not set linux,initrd-start %s.\n",
		       fdt_strerror(err));
		return err;
	}

	err = fdt_setprop_uxx(fdt, nodeoffset, "linux,initrd-end",
			      (uint64_t)initrd_end, is_u64);

	if (err < 0) {
		printf("WARNING: could not set linux,initrd-end %s.\n",
		       fdt_strerror(err));

		return err;
	}

	return 0;
}

int fdt_kaslrseed(void *fdt, bool overwrite)
{
	int len, err, nodeoffset;
	struct udevice *dev;
	const u64 *orig;
	u64 data = 0;

	err = fdt_check_header(fdt);
	if (err < 0)
		return err;

	/* find or create "/chosen" node. */
	nodeoffset = fdt_find_or_add_subnode(fdt, 0, "chosen");
	if (nodeoffset < 0)
		return nodeoffset;

	/* return without error if we are not overwriting and existing non-zero node */
	orig = fdt_getprop(fdt, nodeoffset, "kaslr-seed", &len);
	if (orig && len == sizeof(*orig))
		data = fdt64_to_cpu(*orig);
	if (data && !overwrite) {
		debug("not overwriting existing kaslr-seed\n");
		return 0;
	}
	err = uclass_get_device(UCLASS_RNG, 0, &dev);
	if (err) {
		printf("No RNG device\n");
		return err;
	}
	err = dm_rng_read(dev, &data, sizeof(data));
	if (err) {
		dev_err(dev, "dm_rng_read failed: %d\n", err);
		return err;
	}
	err = fdt_setprop(fdt, nodeoffset, "kaslr-seed", &data, sizeof(data));
	if (err < 0)
		printf("WARNING: could not set kaslr-seed %s.\n", fdt_strerror(err));

	return err;
}

/**
 * board_fdt_chosen_bootargs - boards may override this function to use
 *                             alternative kernel command line arguments
 */
__weak char *board_fdt_chosen_bootargs(void)
{
	return env_get("bootargs");
}

int fdt_chosen(void *fdt)
{
	struct abuf buf = {};
	int   nodeoffset;
	int   err;
	char  *str;		/* used to set string properties */

	err = fdt_check_header(fdt);
	if (err < 0) {
		printf("fdt_chosen: %s\n", fdt_strerror(err));
		return err;
	}

	/* find or create "/chosen" node. */
	nodeoffset = fdt_find_or_add_subnode(fdt, 0, "chosen");
	if (nodeoffset < 0)
		return nodeoffset;

	/* if DM_RNG enabled automatically inject kaslr-seed node unless:
	 * CONFIG_MEASURED_BOOT enabled: as dt modifications break measured boot
	 * CONFIG_ARMV8_SEC_FIRMWARE_SUPPORT enabled: as that implementation does not use dm yet
	 */
	if (IS_ENABLED(CONFIG_DM_RNG) &&
	    !IS_ENABLED(CONFIG_MEASURED_BOOT) &&
	    !IS_ENABLED(CONFIG_ARMV8_SEC_FIRMWARE_SUPPORT))
		fdt_kaslrseed(fdt, false);

	if (IS_ENABLED(CONFIG_BOARD_RNG_SEED) && !board_rng_seed(&buf)) {
		err = fdt_setprop(fdt, nodeoffset, "rng-seed",
				  abuf_data(&buf), abuf_size(&buf));
		abuf_uninit(&buf);
		if (err < 0) {
			printf("WARNING: could not set rng-seed %s.\n",
			       fdt_strerror(err));
			return err;
		}
	}

	str = board_fdt_chosen_bootargs();

	if (str) {
		err = fdt_setprop(fdt, nodeoffset, "bootargs", str,
				  strlen(str) + 1);
		if (err < 0) {
			printf("WARNING: could not set bootargs %s.\n",
			       fdt_strerror(err));
			return err;
		}
	}

	/* add u-boot version */
	err = fdt_setprop(fdt, nodeoffset, "u-boot,version", PLAIN_VERSION,
			  strlen(PLAIN_VERSION) + 1);
	if (err < 0) {
		printf("WARNING: could not set u-boot,version %s.\n",
		       fdt_strerror(err));
		return err;
	}

	return fdt_fixup_stdout(fdt, nodeoffset);
}

void do_fixup_by_path(void *fdt, const char *path, const char *prop,
		      const void *val, int len, int create)
{
#if defined(DEBUG)
	int i;
	debug("Updating property '%s/%s' = ", path, prop);
	for (i = 0; i < len; i++)
		debug(" %.2x", *(u8*)(val+i));
	debug("\n");
#endif
	int rc = fdt_find_and_setprop(fdt, path, prop, val, len, create);
	if (rc)
		printf("Unable to update property %s:%s, err=%s\n",
			path, prop, fdt_strerror(rc));
}

void do_fixup_by_path_u32(void *fdt, const char *path, const char *prop,
			  u32 val, int create)
{
	fdt32_t tmp = cpu_to_fdt32(val);
	do_fixup_by_path(fdt, path, prop, &tmp, sizeof(tmp), create);
}

void do_fixup_by_prop(void *fdt,
		      const char *pname, const void *pval, int plen,
		      const char *prop, const void *val, int len,
		      int create)
{
	int off;
#if defined(DEBUG)
	int i;
	debug("Updating property '%s' = ", prop);
	for (i = 0; i < len; i++)
		debug(" %.2x", *(u8*)(val+i));
	debug("\n");
#endif
	off = fdt_node_offset_by_prop_value(fdt, -1, pname, pval, plen);
	while (off != -FDT_ERR_NOTFOUND) {
		if (create || (fdt_get_property(fdt, off, prop, NULL) != NULL))
			fdt_setprop(fdt, off, prop, val, len);
		off = fdt_node_offset_by_prop_value(fdt, off, pname, pval, plen);
	}
}

void do_fixup_by_prop_u32(void *fdt,
			  const char *pname, const void *pval, int plen,
			  const char *prop, u32 val, int create)
{
	fdt32_t tmp = cpu_to_fdt32(val);
	do_fixup_by_prop(fdt, pname, pval, plen, prop, &tmp, 4, create);
}

void do_fixup_by_compat(void *fdt, const char *compat,
			const char *prop, const void *val, int len, int create)
{
	int off = -1;
#if defined(DEBUG)
	int i;
	debug("Updating property '%s' = ", prop);
	for (i = 0; i < len; i++)
		debug(" %.2x", *(u8*)(val+i));
	debug("\n");
#endif
	fdt_for_each_node_by_compatible(off, fdt, -1, compat)
		if (create || (fdt_get_property(fdt, off, prop, NULL) != NULL))
			fdt_setprop(fdt, off, prop, val, len);
}

void do_fixup_by_compat_u32(void *fdt, const char *compat,
			    const char *prop, u32 val, int create)
{
	fdt32_t tmp = cpu_to_fdt32(val);
	do_fixup_by_compat(fdt, compat, prop, &tmp, 4, create);
}

#ifdef CONFIG_ARCH_FIXUP_FDT_MEMORY
/*
 * fdt_pack_reg - pack address and size array into the "reg"-suitable stream
 */
static int fdt_pack_reg(const void *fdt, void *buf, u64 *address, u64 *size,
			int n)
{
	int i;
	int address_cells = fdt_address_cells(fdt, 0);
	int size_cells = fdt_size_cells(fdt, 0);
	char *p = buf;

	for (i = 0; i < n; i++) {
		if (address_cells == 2)
			put_unaligned_be64(address[i], p);
		else
			*(fdt32_t *)p = cpu_to_fdt32(address[i]);
		p += 4 * address_cells;

		if (size_cells == 2)
			put_unaligned_be64(size[i], p);
		else
			*(fdt32_t *)p = cpu_to_fdt32(size[i]);
		p += 4 * size_cells;
	}

	return p - (char *)buf;
}

#if CONFIG_NR_DRAM_BANKS > 4
#define MEMORY_BANKS_MAX CONFIG_NR_DRAM_BANKS
#else
#define MEMORY_BANKS_MAX 4
#endif

/**
 * fdt_fixup_memory_banks - Update DT memory node
 * @blob: Pointer to DT blob
 * @start: Pointer to memory start addresses array
 * @size: Pointer to memory sizes array
 * @banks: Number of memory banks
 *
 * Return: 0 on success, negative value on failure
 *
 * Based on the passed number of banks and arrays, the function is able to
 * update existing DT memory nodes to match run time detected/changed memory
 * configuration. Implementation is handling one specific case with only one
 * memory node where multiple tuples could be added/updated.
 * The case where multiple memory nodes with a single tuple (base, size) are
 * used, this function is only updating the first memory node without removing
 * others.
 */
int fdt_fixup_memory_banks(void *blob, u64 start[], u64 size[], int banks)
{
	int err, nodeoffset;
	int len, i;
	u8 tmp[MEMORY_BANKS_MAX * 16]; /* Up to 64-bit address + 64-bit size */

	if (banks > MEMORY_BANKS_MAX) {
		printf("%s: num banks %d exceeds hardcoded limit %d."
		       " Recompile with higher MEMORY_BANKS_MAX?\n",
		       __FUNCTION__, banks, MEMORY_BANKS_MAX);
		return -1;
	}

	err = fdt_check_header(blob);
	if (err < 0) {
		printf("%s: %s\n", __FUNCTION__, fdt_strerror(err));
		return err;
	}

	/* find or create "/memory" node. */
	nodeoffset = fdt_find_or_add_subnode(blob, 0, "memory");
	if (nodeoffset < 0)
			return nodeoffset;

	err = fdt_setprop(blob, nodeoffset, "device_type", "memory",
			sizeof("memory"));
	if (err < 0) {
		printf("WARNING: could not set %s %s.\n", "device_type",
				fdt_strerror(err));
		return err;
	}

	for (i = 0; i < banks; i++) {
		if (start[i] == 0 && size[i] == 0)
			break;
	}

	banks = i;

	if (!banks)
		return 0;

	len = fdt_pack_reg(blob, tmp, start, size, banks);

	err = fdt_setprop(blob, nodeoffset, "reg", tmp, len);
	if (err < 0) {
		printf("WARNING: could not set %s %s.\n",
				"reg", fdt_strerror(err));
		return err;
	}
	return 0;
}

int fdt_set_usable_memory(void *blob, u64 start[], u64 size[], int areas)
{
	int err, nodeoffset;
	int len;
	u8 tmp[8 * 16]; /* Up to 64-bit address + 64-bit size */

	if (areas > 8) {
		printf("%s: num areas %d exceeds hardcoded limit %d\n",
		       __func__, areas, 8);
		return -1;
	}

	err = fdt_check_header(blob);
	if (err < 0) {
		printf("%s: %s\n", __func__, fdt_strerror(err));
		return err;
	}

	/* find or create "/memory" node. */
	nodeoffset = fdt_find_or_add_subnode(blob, 0, "memory");
	if (nodeoffset < 0)
		return nodeoffset;

	len = fdt_pack_reg(blob, tmp, start, size, areas);

	err = fdt_setprop(blob, nodeoffset, "linux,usable-memory", tmp, len);
	if (err < 0) {
		printf("WARNING: could not set %s %s.\n",
		       "reg", fdt_strerror(err));
		return err;
	}

	return 0;
}
#endif

int fdt_fixup_memory(void *blob, u64 start, u64 size)
{
	return fdt_fixup_memory_banks(blob, &start, &size, 1);
}

void fdt_fixup_ethernet(void *fdt)
{
	int i = 0, j, prop;
	char *tmp, *end;
	char mac[16];
	const char *path;
	unsigned char mac_addr[ARP_HLEN];
	int offset;
#ifdef FDT_SEQ_MACADDR_FROM_ENV
	int nodeoff;
	const struct fdt_property *fdt_prop;
#endif

	if (fdt_path_offset(fdt, "/aliases") < 0)
		return;

	/* Cycle through all aliases */
	for (prop = 0; ; prop++) {
		const char *name;

		/* FDT might have been edited, recompute the offset */
		offset = fdt_first_property_offset(fdt,
			fdt_path_offset(fdt, "/aliases"));
		/* Select property number 'prop' */
		for (j = 0; j < prop; j++)
			offset = fdt_next_property_offset(fdt, offset);

		if (offset < 0)
			break;

		path = fdt_getprop_by_offset(fdt, offset, &name, NULL);
		if (!strncmp(name, "ethernet", 8)) {
			/* Treat plain "ethernet" same as "ethernet0". */
			if (!strcmp(name, "ethernet")
#ifdef FDT_SEQ_MACADDR_FROM_ENV
			 || !strcmp(name, "ethernet0")
#endif
			)
				i = 0;
#ifndef FDT_SEQ_MACADDR_FROM_ENV
			else
				i = trailing_strtol(name);
#endif
			if (i != -1) {
				if (i == 0)
					strcpy(mac, "ethaddr");
				else
					sprintf(mac, "eth%daddr", i);
			} else {
				continue;
			}
#ifdef FDT_SEQ_MACADDR_FROM_ENV
			nodeoff = fdt_path_offset(fdt, path);
			fdt_prop = fdt_get_property(fdt, nodeoff, "status",
						    NULL);
			if (fdt_prop && !strcmp(fdt_prop->data, "disabled"))
				continue;
			i++;
#endif
			tmp = env_get(mac);
			if (!tmp)
				continue;

			for (j = 0; j < 6; j++) {
				mac_addr[j] = tmp ?
					      hextoul(tmp, &end) : 0;
				if (tmp)
					tmp = (*end) ? end + 1 : end;
			}

			do_fixup_by_path(fdt, path, "mac-address",
					 &mac_addr, 6, 0);
			do_fixup_by_path(fdt, path, "local-mac-address",
					 &mac_addr, 6, 1);
		}
	}
}

int fdt_record_loadable(void *blob, u32 index, const char *name,
			uintptr_t load_addr, u32 size, uintptr_t entry_point,
			const char *type, const char *os, const char *arch)
{
	int err, node;

	err = fdt_check_header(blob);
	if (err < 0) {
		printf("%s: %s\n", __func__, fdt_strerror(err));
		return err;
	}

	/* find or create "/fit-images" node */
	node = fdt_find_or_add_subnode(blob, 0, "fit-images");
	if (node < 0)
		return node;

	/* find or create "/fit-images/<name>" node */
	node = fdt_find_or_add_subnode(blob, node, name);
	if (node < 0)
		return node;

	fdt_setprop_u64(blob, node, "load", load_addr);
	if (entry_point != -1)
		fdt_setprop_u64(blob, node, "entry", entry_point);
	fdt_setprop_u32(blob, node, "size", size);
	if (type)
		fdt_setprop_string(blob, node, "type", type);
	if (os)
		fdt_setprop_string(blob, node, "os", os);
	if (arch)
		fdt_setprop_string(blob, node, "arch", arch);

	return node;
}

int fdt_shrink_to_minimum(void *blob, uint extrasize)
{
	int i;
	uint64_t addr, size;
	int total, ret;
	uint actualsize;
	int fdt_memrsv = 0;

	if (!blob)
		return 0;

	total = fdt_num_mem_rsv(blob);
	for (i = 0; i < total; i++) {
		fdt_get_mem_rsv(blob, i, &addr, &size);
		if (addr == (uintptr_t)blob) {
			fdt_del_mem_rsv(blob, i);
			fdt_memrsv = 1;
			break;
		}
	}

	/*
	 * Calculate the actual size of the fdt
	 * plus the size needed for 5 fdt_add_mem_rsv, one
	 * for the fdt itself and 4 for a possible initrd
	 * ((initrd-start + initrd-end) * 2 (name & value))
	 */
	actualsize = fdt_off_dt_strings(blob) +
		fdt_size_dt_strings(blob) + 5 * sizeof(struct fdt_reserve_entry);

	actualsize += extrasize;
	/* Make it so the fdt ends on a page boundary */
	actualsize = ALIGN(actualsize + ((uintptr_t)blob & 0xfff), 0x1000);
	actualsize = actualsize - ((uintptr_t)blob & 0xfff);

	/* Change the fdt header to reflect the correct size */
	fdt_set_totalsize(blob, actualsize);

	if (fdt_memrsv) {
		/* Add the new reservation */
		ret = fdt_add_mem_rsv(blob, map_to_sysmem(blob), actualsize);
		if (ret < 0)
			return ret;
	}

	return actualsize;
}

/**
 * fdt_delete_disabled_nodes: Delete all nodes with status == "disabled"
 *
 * @blob: ptr to device tree
 */
int fdt_delete_disabled_nodes(void *blob)
{
	while (1) {
		int ret, offset;

		offset = fdt_node_offset_by_prop_value(blob, -1, "status",
						       "disabled", 9);
		if (offset < 0)
			break;

		ret = fdt_del_node(blob, offset);
		if (ret < 0)
			return ret;
	}

	return 0;
}

#ifdef CONFIG_PCI
#define CFG_SYS_PCI_NR_INBOUND_WIN 4

#define FDT_PCI_PREFETCH	(0x40000000)
#define FDT_PCI_MEM32		(0x02000000)
#define FDT_PCI_IO		(0x01000000)
#define FDT_PCI_MEM64		(0x03000000)

int fdt_pci_dma_ranges(void *blob, int phb_off, struct pci_controller *hose) {

	int addrcell, sizecell, len, r;
	u32 *dma_range;
	/* sized based on pci addr cells, size-cells, & address-cells */
	u32 dma_ranges[(3 + 2 + 2) * CFG_SYS_PCI_NR_INBOUND_WIN];

	addrcell = fdt_getprop_u32_default(blob, "/", "#address-cells", 1);
	sizecell = fdt_getprop_u32_default(blob, "/", "#size-cells", 1);

	dma_range = &dma_ranges[0];
	for (r = 0; r < hose->region_count; r++) {
		u64 bus_start, phys_start, size;

		/* skip if !PCI_REGION_SYS_MEMORY */
		if (!(hose->regions[r].flags & PCI_REGION_SYS_MEMORY))
			continue;

		bus_start = (u64)hose->regions[r].bus_start;
		phys_start = (u64)hose->regions[r].phys_start;
		size = (u64)hose->regions[r].size;

		dma_range[0] = 0;
		if (size >= 0x100000000ull)
			dma_range[0] |= cpu_to_fdt32(FDT_PCI_MEM64);
		else
			dma_range[0] |= cpu_to_fdt32(FDT_PCI_MEM32);
		if (hose->regions[r].flags & PCI_REGION_PREFETCH)
			dma_range[0] |= cpu_to_fdt32(FDT_PCI_PREFETCH);
#ifdef CONFIG_SYS_PCI_64BIT
		dma_range[1] = cpu_to_fdt32(bus_start >> 32);
#else
		dma_range[1] = 0;
#endif
		dma_range[2] = cpu_to_fdt32(bus_start & 0xffffffff);

		if (addrcell == 2) {
			dma_range[3] = cpu_to_fdt32(phys_start >> 32);
			dma_range[4] = cpu_to_fdt32(phys_start & 0xffffffff);
		} else {
			dma_range[3] = cpu_to_fdt32(phys_start & 0xffffffff);
		}

		if (sizecell == 2) {
			dma_range[3 + addrcell + 0] =
				cpu_to_fdt32(size >> 32);
			dma_range[3 + addrcell + 1] =
				cpu_to_fdt32(size & 0xffffffff);
		} else {
			dma_range[3 + addrcell + 0] =
				cpu_to_fdt32(size & 0xffffffff);
		}

		dma_range += (3 + addrcell + sizecell);
	}

	len = dma_range - &dma_ranges[0];
	if (len)
		fdt_setprop(blob, phb_off, "dma-ranges", &dma_ranges[0], len*4);

	return 0;
}
#endif

int fdt_increase_size(void *fdt, int add_len)
{
	int newlen;

	newlen = fdt_totalsize(fdt) + add_len;

	/* Open in place with a new len */
	return fdt_open_into(fdt, fdt, newlen);
}

#ifdef CONFIG_FDT_FIXUP_PARTITIONS
#include <jffs2/load_kernel.h>
#include <mtd_node.h>

static int fdt_del_subnodes(const void *blob, int parent_offset)
{
	int off, ndepth;
	int ret;

	for (ndepth = 0, off = fdt_next_node(blob, parent_offset, &ndepth);
	     (off >= 0) && (ndepth > 0);
	     off = fdt_next_node(blob, off, &ndepth)) {
		if (ndepth == 1) {
			debug("delete %s: offset: %x\n",
				fdt_get_name(blob, off, 0), off);
			ret = fdt_del_node((void *)blob, off);
			if (ret < 0) {
				printf("Can't delete node: %s\n",
					fdt_strerror(ret));
				return ret;
			} else {
				ndepth = 0;
				off = parent_offset;
			}
		}
	}
	return 0;
}

static int fdt_del_partitions(void *blob, int parent_offset)
{
	const void *prop;
	int ndepth = 0;
	int off;
	int ret;

	off = fdt_next_node(blob, parent_offset, &ndepth);
	if (off > 0 && ndepth == 1) {
		prop = fdt_getprop(blob, off, "label", NULL);
		if (prop == NULL) {
			/*
			 * Could not find label property, nand {}; node?
			 * Check subnode, delete partitions there if any.
			 */
			return fdt_del_partitions(blob, off);
		} else {
			ret = fdt_del_subnodes(blob, parent_offset);
			if (ret < 0) {
				printf("Can't remove subnodes: %s\n",
					fdt_strerror(ret));
				return ret;
			}
		}
	}
	return 0;
}

static int fdt_node_set_part_info(void *blob, int parent_offset,
				  struct mtd_device *dev)
{
	struct list_head *pentry;
	struct part_info *part;
	int off, ndepth = 0;
	int part_num, ret;
	int sizecell;
	char buf[64];

	ret = fdt_del_partitions(blob, parent_offset);
	if (ret < 0)
		return ret;

	/*
	 * Check if size/address is 1 or 2 cells.
	 * We assume #address-cells and #size-cells have same value.
	 */
	sizecell = fdt_getprop_u32_default_node(blob, parent_offset,
						0, "#size-cells", 1);

	/*
	 * Check if it is nand {}; subnode, adjust
	 * the offset in this case
	 */
	off = fdt_next_node(blob, parent_offset, &ndepth);
	if (off > 0 && ndepth == 1)
		parent_offset = off;

	part_num = 0;
	list_for_each_prev(pentry, &dev->parts) {
		int newoff;

		part = list_entry(pentry, struct part_info, link);

		debug("%2d: %-20s0x%08llx\t0x%08llx\t%d\n",
			part_num, part->name, part->size,
			part->offset, part->mask_flags);

		sprintf(buf, "partition@%llx", part->offset);
add_sub:
		ret = fdt_add_subnode(blob, parent_offset, buf);
		if (ret == -FDT_ERR_NOSPACE) {
			ret = fdt_increase_size(blob, 512);
			if (!ret)
				goto add_sub;
			else
				goto err_size;
		} else if (ret < 0) {
			printf("Can't add partition node: %s\n",
				fdt_strerror(ret));
			return ret;
		}
		newoff = ret;

		/* Check MTD_WRITEABLE_CMD flag */
		if (part->mask_flags & 1) {
add_ro:
			ret = fdt_setprop(blob, newoff, "read_only", NULL, 0);
			if (ret == -FDT_ERR_NOSPACE) {
				ret = fdt_increase_size(blob, 512);
				if (!ret)
					goto add_ro;
				else
					goto err_size;
			} else if (ret < 0)
				goto err_prop;
		}

add_reg:
		if (sizecell == 2) {
			ret = fdt_setprop_u64(blob, newoff,
					      "reg", part->offset);
			if (!ret)
				ret = fdt_appendprop_u64(blob, newoff,
							 "reg", part->size);
		} else {
			ret = fdt_setprop_u32(blob, newoff,
					      "reg", part->offset);
			if (!ret)
				ret = fdt_appendprop_u32(blob, newoff,
							 "reg", part->size);
		}

		if (ret == -FDT_ERR_NOSPACE) {
			ret = fdt_increase_size(blob, 512);
			if (!ret)
				goto add_reg;
			else
				goto err_size;
		} else if (ret < 0)
			goto err_prop;

add_label:
		ret = fdt_setprop_string(blob, newoff, "label", part->name);
		if (ret == -FDT_ERR_NOSPACE) {
			ret = fdt_increase_size(blob, 512);
			if (!ret)
				goto add_label;
			else
				goto err_size;
		} else if (ret < 0)
			goto err_prop;

		part_num++;
	}
	return 0;
err_size:
	printf("Can't increase blob size: %s\n", fdt_strerror(ret));
	return ret;
err_prop:
	printf("Can't add property: %s\n", fdt_strerror(ret));
	return ret;
}

/*
 * Update partitions in nor/nand nodes using info from
 * mtdparts environment variable. The nodes to update are
 * specified by node_info structure which contains mtd device
 * type and compatible string: E. g. the board code in
 * ft_board_setup() could use:
 *
 *	struct node_info nodes[] = {
 *		{ "fsl,mpc5121-nfc",    MTD_DEV_TYPE_NAND, },
 *		{ "cfi-flash",          MTD_DEV_TYPE_NOR,  },
 *	};
 *
 *	fdt_fixup_mtdparts(blob, nodes, ARRAY_SIZE(nodes));
 */
void fdt_fixup_mtdparts(void *blob, const struct node_info *node_info,
			int node_info_size)
{
	struct mtd_device *dev;
	int i, idx;
	int noff, parts;
	bool inited = false;

	for (i = 0; i < node_info_size; i++) {
		idx = 0;

		fdt_for_each_node_by_compatible(noff, blob, -1,
						node_info[i].compat) {
			const char *prop;

			prop = fdt_getprop(blob, noff, "status", NULL);
			if (prop && !strcmp(prop, "disabled"))
				continue;

			debug("%s: %s, mtd dev type %d\n",
				fdt_get_name(blob, noff, 0),
				node_info[i].compat, node_info[i].type);

			if (!inited) {
				if (mtdparts_init() != 0)
					return;
				inited = true;
			}

			dev = device_find(node_info[i].type, idx++);
			if (dev) {
				parts = fdt_subnode_offset(blob, noff,
							   "partitions");
				if (parts < 0)
					parts = noff;

				if (fdt_node_set_part_info(blob, parts, dev))
					return; /* return on error */
			}
		}
	}
}
#endif

int fdt_copy_fixed_partitions(void *blob)
{
	ofnode node, subnode;
	int off, suboff, res;
	char path[256];
	int address_cells, size_cells;
	u8 i, j, child_count;

	node = ofnode_by_compatible(ofnode_null(), "fixed-partitions");
	while (ofnode_valid(node)) {
		/* copy the U-Boot fixed partition */
		address_cells = ofnode_read_simple_addr_cells(node);
		size_cells = ofnode_read_simple_size_cells(node);

		res = ofnode_get_path(ofnode_get_parent(node), path, sizeof(path));
		if (res)
			return res;

		off = fdt_path_offset(blob, path);
		if (off < 0)
			return -ENODEV;

		off = fdt_find_or_add_subnode(blob, off, "partitions");
		res = fdt_setprop_string(blob, off, "compatible", "fixed-partitions");
		if (res)
			return res;

		res = fdt_setprop_u32(blob, off, "#address-cells", address_cells);
		if (res)
			return res;

		res = fdt_setprop_u32(blob, off, "#size-cells", size_cells);
		if (res)
			return res;

		/*
		 * parse partition in reverse order as fdt_find_or_add_subnode() only
		 * insert the new node after the parent's properties
		 */
		child_count = ofnode_get_child_count(node);
		for (i = child_count; i > 0 ; i--) {
			subnode = ofnode_first_subnode(node);
			if (!ofnode_valid(subnode))
				break;

			for (j = 0; (j < i - 1); j++)
				subnode = ofnode_next_subnode(subnode);

			if (!ofnode_valid(subnode))
				break;

			const u32 *reg;
			int len;

			suboff = fdt_find_or_add_subnode(blob, off, ofnode_get_name(subnode));
			res = fdt_setprop_string(blob, suboff, "label",
						 ofnode_read_string(subnode, "label"));
			if (res)
				return res;

			reg = ofnode_get_property(subnode, "reg", &len);
			res = fdt_setprop(blob, suboff, "reg", reg, len);
			if (res)
				return res;
		}

		/* go to next fixed-partitions node */
		node = ofnode_by_compatible(node, "fixed-partitions");
	}

	return 0;
}

void fdt_del_node_and_alias(void *blob, const char *alias)
{
	int off = fdt_path_offset(blob, alias);

	if (off < 0)
		return;

	fdt_del_node(blob, off);

	off = fdt_path_offset(blob, "/aliases");
	fdt_delprop(blob, off, alias);
}

/* Max address size we deal with */
#define OF_MAX_ADDR_CELLS	4
#define OF_CHECK_COUNTS(na, ns)	((na) > 0 && (na) <= OF_MAX_ADDR_CELLS && \
			(ns) > 0)

/* Debug utility */
#ifdef DEBUG
static void of_dump_addr(const char *s, const fdt32_t *addr, int na)
{
	printf("%s", s);
	while(na--)
		printf(" %08x", *(addr++));
	printf("\n");
}
#else
static void of_dump_addr(const char *s, const fdt32_t *addr, int na) { }
#endif

/**
 * struct of_bus - Callbacks for bus specific translators
 * @name:	A string used to identify this bus in debug output.
 * @addresses:	The name of the DT property from which addresses are
 *		to be read, typically "reg".
 * @match:	Return non-zero if the node whose parent is at
 *		parentoffset in the FDT blob corresponds to a bus
 *		of this type, otherwise return zero. If NULL a match
 *		is assumed.
 * @count_cells:Count how many cells (be32 values) a node whose parent
 *		is at parentoffset in the FDT blob will require to
 *		represent its address (written to *addrc) & size
 *		(written to *sizec).
 * @map:	Map the address addr from the address space of this
 *		bus to that of its parent, making use of the ranges
 *		read from DT to an array at range. na and ns are the
 *		number of cells (be32 values) used to hold and address
 *		or size, respectively, for this bus. pna is the number
 *		of cells used to hold an address for the parent bus.
 *		Returns the address in the address space of the parent
 *		bus.
 * @translate:	Update the value of the address cells at addr within an
 *		FDT by adding offset to it. na specifies the number of
 *		cells used to hold the address being translated. Returns
 *		zero on success, non-zero on error.
 *
 * Each bus type will include a struct of_bus in the of_busses array,
 * providing implementations of some or all of the functions used to
 * match the bus & handle address translation for its children.
 */
struct of_bus {
	const char	*name;
	const char	*addresses;
	int		(*match)(const void *blob, int parentoffset);
	void		(*count_cells)(const void *blob, int parentoffset,
				int *addrc, int *sizec);
	u64		(*map)(fdt32_t *addr, const fdt32_t *range,
				int na, int ns, int pna);
	int		(*translate)(fdt32_t *addr, u64 offset, int na);
};

/* Default translator (generic bus) */
void fdt_support_default_count_cells(const void *blob, int parentoffset,
					int *addrc, int *sizec)
{
	const fdt32_t *prop;

	if (addrc)
		*addrc = fdt_address_cells(blob, parentoffset);

	if (sizec) {
		prop = fdt_getprop(blob, parentoffset, "#size-cells", NULL);
		if (prop)
			*sizec = be32_to_cpup(prop);
		else
			*sizec = 1;
	}
}

static u64 of_bus_default_map(fdt32_t *addr, const fdt32_t *range,
		int na, int ns, int pna)
{
	u64 cp, s, da;

	cp = fdt_read_number(range, na);
	s  = fdt_read_number(range + na + pna, ns);
	da = fdt_read_number(addr, na);

	debug("OF: default map, cp=%llx, s=%llx, da=%llx\n", cp, s, da);

	if (da < cp || da >= (cp + s))
		return OF_BAD_ADDR;
	return da - cp;
}

static int of_bus_default_translate(fdt32_t *addr, u64 offset, int na)
{
	u64 a = fdt_read_number(addr, na);
	memset(addr, 0, na * 4);
	a += offset;
	if (na > 1)
		addr[na - 2] = cpu_to_fdt32(a >> 32);
	addr[na - 1] = cpu_to_fdt32(a & 0xffffffffu);

	return 0;
}

#ifdef CONFIG_OF_ISA_BUS

/* ISA bus translator */
static int of_bus_isa_match(const void *blob, int parentoffset)
{
	const char *name;

	name = fdt_get_name(blob, parentoffset, NULL);
	if (!name)
		return 0;

	return !strcmp(name, "isa");
}

static void of_bus_isa_count_cells(const void *blob, int parentoffset,
				   int *addrc, int *sizec)
{
	if (addrc)
		*addrc = 2;
	if (sizec)
		*sizec = 1;
}

static u64 of_bus_isa_map(fdt32_t *addr, const fdt32_t *range,
			  int na, int ns, int pna)
{
	u64 cp, s, da;

	/* Check address type match */
	if ((addr[0] ^ range[0]) & cpu_to_be32(1))
		return OF_BAD_ADDR;

	cp = fdt_read_number(range + 1, na - 1);
	s  = fdt_read_number(range + na + pna, ns);
	da = fdt_read_number(addr + 1, na - 1);

	debug("OF: ISA map, cp=%llx, s=%llx, da=%llx\n", cp, s, da);

	if (da < cp || da >= (cp + s))
		return OF_BAD_ADDR;
	return da - cp;
}

static int of_bus_isa_translate(fdt32_t *addr, u64 offset, int na)
{
	return of_bus_default_translate(addr + 1, offset, na - 1);
}

#endif /* CONFIG_OF_ISA_BUS */

/* Array of bus specific translators */
static struct of_bus of_busses[] = {
#ifdef CONFIG_OF_ISA_BUS
	/* ISA */
	{
		.name = "isa",
		.addresses = "reg",
		.match = of_bus_isa_match,
		.count_cells = of_bus_isa_count_cells,
		.map = of_bus_isa_map,
		.translate = of_bus_isa_translate,
	},
#endif /* CONFIG_OF_ISA_BUS */
	/* Default */
	{
		.name = "default",
		.addresses = "reg",
		.count_cells = fdt_support_default_count_cells,
		.map = of_bus_default_map,
		.translate = of_bus_default_translate,
	},
};

static struct of_bus *of_match_bus(const void *blob, int parentoffset)
{
	struct of_bus *bus;

	if (ARRAY_SIZE(of_busses) == 1)
		return of_busses;

	for (bus = of_busses; bus; bus++) {
		if (!bus->match || bus->match(blob, parentoffset))
			return bus;
	}

	/*
	 * We should always have matched the default bus at least, since
	 * it has a NULL match field. If we didn't then it somehow isn't
	 * in the of_busses array or something equally catastrophic has
	 * gone wrong.
	 */
	assert(0);
	return NULL;
}

static int of_translate_one(const void *blob, int parent, struct of_bus *bus,
			    struct of_bus *pbus, fdt32_t *addr,
			    int na, int ns, int pna, const char *rprop)
{
	const fdt32_t *ranges;
	int rlen;
	int rone;
	u64 offset = OF_BAD_ADDR;

	/* Normally, an absence of a "ranges" property means we are
	 * crossing a non-translatable boundary, and thus the addresses
	 * below the current not cannot be converted to CPU physical ones.
	 * Unfortunately, while this is very clear in the spec, it's not
	 * what Apple understood, and they do have things like /uni-n or
	 * /ht nodes with no "ranges" property and a lot of perfectly
	 * useable mapped devices below them. Thus we treat the absence of
	 * "ranges" as equivalent to an empty "ranges" property which means
	 * a 1:1 translation at that level. It's up to the caller not to try
	 * to translate addresses that aren't supposed to be translated in
	 * the first place. --BenH.
	 */
	ranges = fdt_getprop(blob, parent, rprop, &rlen);
	if (ranges == NULL || rlen == 0) {
		offset = fdt_read_number(addr, na);
		memset(addr, 0, pna * 4);
		debug("OF: no ranges, 1:1 translation\n");
		goto finish;
	}

	debug("OF: walking ranges...\n");

	/* Now walk through the ranges */
	rlen /= 4;
	rone = na + pna + ns;
	for (; rlen >= rone; rlen -= rone, ranges += rone) {
		offset = bus->map(addr, ranges, na, ns, pna);
		if (offset != OF_BAD_ADDR)
			break;
	}
	if (offset == OF_BAD_ADDR) {
		debug("OF: not found !\n");
		return 1;
	}
	memcpy(addr, ranges + na, 4 * pna);

 finish:
	of_dump_addr("OF: parent translation for:", addr, pna);
	debug("OF: with offset: %llu\n", offset);

	/* Translate it into parent bus space */
	return pbus->translate(addr, offset, pna);
}

/*
 * Translate an address from the device-tree into a CPU physical address,
 * this walks up the tree and applies the various bus mappings on the
 * way.
 *
 * Note: We consider that crossing any level with #size-cells == 0 to mean
 * that translation is impossible (that is we are not dealing with a value
 * that can be mapped to a cpu physical address). This is not really specified
 * that way, but this is traditionally the way IBM at least do things
 */
static u64 __of_translate_address(const void *blob, int node_offset,
				  const fdt32_t *in_addr, const char *rprop)
{
	int parent;
	struct of_bus *bus, *pbus;
	fdt32_t addr[OF_MAX_ADDR_CELLS];
	int na, ns, pna, pns;
	u64 result = OF_BAD_ADDR;

	debug("OF: ** translation for device %s **\n",
		fdt_get_name(blob, node_offset, NULL));

	/* Get parent & match bus type */
	parent = fdt_parent_offset(blob, node_offset);
	if (parent < 0)
		goto bail;
	bus = of_match_bus(blob, parent);

	/* Cound address cells & copy address locally */
	bus->count_cells(blob, parent, &na, &ns);
	if (!OF_CHECK_COUNTS(na, ns)) {
		printf("%s: Bad cell count for %s\n", __FUNCTION__,
		       fdt_get_name(blob, node_offset, NULL));
		goto bail;
	}
	memcpy(addr, in_addr, na * 4);

	debug("OF: bus is %s (na=%d, ns=%d) on %s\n",
	    bus->name, na, ns, fdt_get_name(blob, parent, NULL));
	of_dump_addr("OF: translating address:", addr, na);

	/* Translate */
	for (;;) {
		/* Switch to parent bus */
		node_offset = parent;
		parent = fdt_parent_offset(blob, node_offset);

		/* If root, we have finished */
		if (parent < 0) {
			debug("OF: reached root node\n");
			result = fdt_read_number(addr, na);
			break;
		}

		/* Get new parent bus and counts */
		pbus = of_match_bus(blob, parent);
		pbus->count_cells(blob, parent, &pna, &pns);
		if (!OF_CHECK_COUNTS(pna, pns)) {
			printf("%s: Bad cell count for %s\n", __FUNCTION__,
				fdt_get_name(blob, node_offset, NULL));
			break;
		}

		debug("OF: parent bus is %s (na=%d, ns=%d) on %s\n",
		    pbus->name, pna, pns, fdt_get_name(blob, parent, NULL));

		/* Apply bus translation */
		if (of_translate_one(blob, node_offset, bus, pbus,
					addr, na, ns, pna, rprop))
			break;

		/* Complete the move up one level */
		na = pna;
		ns = pns;
		bus = pbus;

		of_dump_addr("OF: one level translation:", addr, na);
	}
 bail:

	return result;
}

u64 fdt_translate_address(const void *blob, int node_offset,
			  const fdt32_t *in_addr)
{
	return __of_translate_address(blob, node_offset, in_addr, "ranges");
}

u64 fdt_translate_dma_address(const void *blob, int node_offset,
			      const fdt32_t *in_addr)
{
	return __of_translate_address(blob, node_offset, in_addr, "dma-ranges");
}

int fdt_get_dma_range(const void *blob, int node, phys_addr_t *cpu,
		      dma_addr_t *bus, u64 *size)
{
	bool found_dma_ranges = false;
	struct of_bus *bus_node;
	const fdt32_t *ranges;
	int na, ns, pna, pns;
	int parent = node;
	int ret = 0;
	int len;

	/* Find the closest dma-ranges property */
	while (parent >= 0) {
		ranges = fdt_getprop(blob, parent, "dma-ranges", &len);

		/* Ignore empty ranges, they imply no translation required */
		if (ranges && len > 0)
			break;

		/* Once we find 'dma-ranges', then a missing one is an error */
		if (found_dma_ranges && !ranges) {
			ret = -EINVAL;
			goto out;
		}

		if (ranges)
			found_dma_ranges = true;

		parent = fdt_parent_offset(blob, parent);
	}

	if (!ranges || parent < 0) {
		debug("no dma-ranges found for node %s\n",
		      fdt_get_name(blob, node, NULL));
		ret = -ENOENT;
		goto out;
	}

	/* switch to that node */
	node = parent;
	parent = fdt_parent_offset(blob, node);
	if (parent < 0) {
		printf("Found dma-ranges in root node, shouldn't happen\n");
		ret = -EINVAL;
		goto out;
	}

	/* Get the address sizes both for the bus and its parent */
	bus_node = of_match_bus(blob, node);
	bus_node->count_cells(blob, node, &na, &ns);
	if (!OF_CHECK_COUNTS(na, ns)) {
		printf("%s: Bad cell count for %s\n", __FUNCTION__,
		       fdt_get_name(blob, node, NULL));
		return -EINVAL;
		goto out;
	}

	bus_node = of_match_bus(blob, parent);
	bus_node->count_cells(blob, parent, &pna, &pns);
	if (!OF_CHECK_COUNTS(pna, pns)) {
		printf("%s: Bad cell count for %s\n", __FUNCTION__,
		       fdt_get_name(blob, parent, NULL));
		return -EINVAL;
		goto out;
	}

	*bus = fdt_read_number(ranges, na);
	*cpu = fdt_translate_dma_address(blob, node, ranges + na);
	*size = fdt_read_number(ranges + na + pna, ns);
out:
	return ret;
}

/**
 * fdt_node_offset_by_compat_reg: Find a node that matches compatible and
 * who's reg property matches a physical cpu address
 *
 * @blob: ptr to device tree
 * @compat: compatible string to match
 * @compat_off: property name
 *
 */
int fdt_node_offset_by_compat_reg(void *blob, const char *compat,
					phys_addr_t compat_off)
{
	int len, off;

	fdt_for_each_node_by_compatible(off, blob, -1, compat) {
		const fdt32_t *reg = fdt_getprop(blob, off, "reg", &len);
		if (reg && compat_off == fdt_translate_address(blob, off, reg))
			return off;
	}

	return -FDT_ERR_NOTFOUND;
}

static int vnode_offset_by_pathf(void *blob, const char *fmt, va_list ap)
{
	char path[512];
	int len;

	len = vsnprintf(path, sizeof(path), fmt, ap);
	if (len < 0 || len + 1 > sizeof(path))
		return -FDT_ERR_NOSPACE;

	return fdt_path_offset(blob, path);
}

/**
 * fdt_node_offset_by_pathf: Find node offset by sprintf formatted path
 *
 * @blob: ptr to device tree
 * @fmt: path format
 * @ap: vsnprintf arguments
 */
int fdt_node_offset_by_pathf(void *blob, const char *fmt, ...)
{
	va_list ap;
	int res;

	va_start(ap, fmt);
	res = vnode_offset_by_pathf(blob, fmt, ap);
	va_end(ap);

	return res;
}

/*
 * fdt_set_phandle: Create a phandle property for the given node
 *
 * @fdt: ptr to device tree
 * @nodeoffset: node to update
 * @phandle: phandle value to set (must be unique)
 */
int fdt_set_phandle(void *fdt, int nodeoffset, uint32_t phandle)
{
	int ret;

#ifdef DEBUG
	int off = fdt_node_offset_by_phandle(fdt, phandle);

	if ((off >= 0) && (off != nodeoffset)) {
		char buf[64];

		fdt_get_path(fdt, nodeoffset, buf, sizeof(buf));
		printf("Trying to update node %s with phandle %u ",
		       buf, phandle);

		fdt_get_path(fdt, off, buf, sizeof(buf));
		printf("that already exists in node %s.\n", buf);
		return -FDT_ERR_BADPHANDLE;
	}
#endif

	ret = fdt_setprop_cell(fdt, nodeoffset, "phandle", phandle);

	return ret;
}

/*
 * fdt_create_phandle: Get or create a phandle property for the given node
 *
 * @fdt: ptr to device tree
 * @nodeoffset: node to update
 */
unsigned int fdt_create_phandle(void *fdt, int nodeoffset)
{
	/* see if there is a phandle already */
	uint32_t phandle = fdt_get_phandle(fdt, nodeoffset);

	/* if we got 0, means no phandle so create one */
	if (phandle == 0) {
		int ret;

		ret = fdt_generate_phandle(fdt, &phandle);
		if (ret < 0) {
			printf("Can't generate phandle: %s\n",
			       fdt_strerror(ret));
			return 0;
		}

		ret = fdt_set_phandle(fdt, nodeoffset, phandle);
		if (ret < 0) {
			printf("Can't set phandle %u: %s\n", phandle,
			       fdt_strerror(ret));
			return 0;
		}
	}

	return phandle;
}

/**
 * fdt_create_phandle_by_compatible: Get or create a phandle for first node with
 *				     given compatible
 *
 * @fdt: ptr to device tree
 * @compat: node's compatible string
 */
unsigned int fdt_create_phandle_by_compatible(void *fdt, const char *compat)
{
	int offset = fdt_node_offset_by_compatible(fdt, -1, compat);

	if (offset < 0) {
		printf("Can't find node with compatible \"%s\": %s\n", compat,
		       fdt_strerror(offset));
		return 0;
	}

	return fdt_create_phandle(fdt, offset);
}

/**
 * fdt_create_phandle_by_pathf: Get or create a phandle for node given by
 *				sprintf-formatted path
 *
 * @fdt: ptr to device tree
 * @fmt, ...: path format string and arguments to pass to sprintf
 */
unsigned int fdt_create_phandle_by_pathf(void *fdt, const char *fmt, ...)
{
	va_list ap;
	int offset;

	va_start(ap, fmt);
	offset = vnode_offset_by_pathf(fdt, fmt, ap);
	va_end(ap);

	if (offset < 0) {
		printf("Can't find node by given path: %s\n",
		       fdt_strerror(offset));
		return 0;
	}

	return fdt_create_phandle(fdt, offset);
}

/*
 * fdt_set_node_status: Set status for the given node
 *
 * @fdt: ptr to device tree
 * @nodeoffset: node to update
 * @status: FDT_STATUS_OKAY, FDT_STATUS_DISABLED, FDT_STATUS_FAIL
 */
int fdt_set_node_status(void *fdt, int nodeoffset, enum fdt_status status)
{
	int ret = 0;

	if (nodeoffset < 0)
		return nodeoffset;

	switch (status) {
	case FDT_STATUS_OKAY:
		ret = fdt_setprop_string(fdt, nodeoffset, "status", "okay");
		break;
	case FDT_STATUS_DISABLED:
		ret = fdt_setprop_string(fdt, nodeoffset, "status", "disabled");
		break;
	case FDT_STATUS_FAIL:
		ret = fdt_setprop_string(fdt, nodeoffset, "status", "fail");
		break;
	default:
		printf("Invalid fdt status: %x\n", status);
		ret = -1;
		break;
	}

	return ret;
}

/*
 * fdt_set_status_by_alias: Set status for the given node given an alias
 *
 * @fdt: ptr to device tree
 * @alias: alias of node to update
 * @status: FDT_STATUS_OKAY, FDT_STATUS_DISABLED, FDT_STATUS_FAIL
 */
int fdt_set_status_by_alias(void *fdt, const char* alias,
			    enum fdt_status status)
{
	int offset = fdt_path_offset(fdt, alias);

	return fdt_set_node_status(fdt, offset, status);
}

/**
 * fdt_set_status_by_compatible: Set node status for first node with given
 *				 compatible
 *
 * @fdt: ptr to device tree
 * @compat: node's compatible string
 * @status: FDT_STATUS_OKAY, FDT_STATUS_DISABLED, FDT_STATUS_FAIL
 */
int fdt_set_status_by_compatible(void *fdt, const char *compat,
				 enum fdt_status status)
{
	int offset = fdt_node_offset_by_compatible(fdt, -1, compat);

	if (offset < 0)
		return offset;

	return fdt_set_node_status(fdt, offset, status);
}

/**
 * fdt_set_status_by_pathf: Set node status for node given by sprintf-formatted
 *			    path
 *
 * @fdt: ptr to device tree
 * @status: FDT_STATUS_OKAY, FDT_STATUS_DISABLED, FDT_STATUS_FAIL
 * @fmt, ...: path format string and arguments to pass to sprintf
 */
int fdt_set_status_by_pathf(void *fdt, enum fdt_status status, const char *fmt,
			    ...)
{
	va_list ap;
	int offset;

	va_start(ap, fmt);
	offset = vnode_offset_by_pathf(fdt, fmt, ap);
	va_end(ap);

	if (offset < 0)
		return offset;

	return fdt_set_node_status(fdt, offset, status);
}

/*
 * Verify the physical address of device tree node for a given alias
 *
 * This function locates the device tree node of a given alias, and then
 * verifies that the physical address of that device matches the given
 * parameter.  It displays a message if there is a mismatch.
 *
 * Returns 1 on success, 0 on failure
 */
int fdt_verify_alias_address(void *fdt, int anode, const char *alias, u64 addr)
{
	const char *path;
	const fdt32_t *reg;
	int node, len;
	u64 dt_addr;

	path = fdt_getprop(fdt, anode, alias, NULL);
	if (!path) {
		/* If there's no such alias, then it's not a failure */
		return 1;
	}

	node = fdt_path_offset(fdt, path);
	if (node < 0) {
		printf("Warning: device tree alias '%s' points to invalid "
		       "node %s.\n", alias, path);
		return 0;
	}

	reg = fdt_getprop(fdt, node, "reg", &len);
	if (!reg) {
		printf("Warning: device tree node '%s' has no address.\n",
		       path);
		return 0;
	}

	dt_addr = fdt_translate_address(fdt, node, reg);
	if (addr != dt_addr) {
		printf("Warning: U-Boot configured device %s at address %llu,\n"
		       "but the device tree has it address %llx.\n",
		       alias, addr, dt_addr);
		return 0;
	}

	return 1;
}

/*
 * Returns the base address of an SOC or PCI node
 */
u64 fdt_get_base_address(const void *fdt, int node)
{
	int size;
	const fdt32_t *prop;

	prop = fdt_getprop(fdt, node, "reg", &size);

	return prop ? fdt_translate_address(fdt, node, prop) : OF_BAD_ADDR;
}

/*
 * Read a property of size <prop_len>. Currently only supports 1 or 2 cells,
 * or 3 cells specially for a PCI address.
 */
static int fdt_read_prop(const fdt32_t *prop, int prop_len, int cell_off,
			 uint64_t *val, int cells)
{
	const fdt32_t *prop32;
	const unaligned_fdt64_t *prop64;

	if ((cell_off + cells) > prop_len)
		return -FDT_ERR_NOSPACE;

	prop32 = &prop[cell_off];

	/*
	 * Special handling for PCI address in PCI bus <ranges>
	 *
	 * PCI child address is made up of 3 cells. Advance the cell offset
	 * by 1 so that the PCI child address can be correctly read.
	 */
	if (cells == 3)
		cell_off += 1;
	prop64 = (const fdt64_t *)&prop[cell_off];

	switch (cells) {
	case 1:
		*val = fdt32_to_cpu(*prop32);
		break;
	case 2:
	case 3:
		*val = fdt64_to_cpu(*prop64);
		break;
	default:
		return -FDT_ERR_NOSPACE;
	}

	return 0;
}

/**
 * fdt_read_range - Read a node's n'th range property
 *
 * @fdt: ptr to device tree
 * @node: offset of node
 * @n: range index
 * @child_addr: pointer to storage for the "child address" field
 * @addr: pointer to storage for the CPU view translated physical start
 * @len: pointer to storage for the range length
 *
 * Convenience function that reads and interprets a specific range out of
 * a number of the "ranges" property array.
 */
int fdt_read_range(void *fdt, int node, int n, uint64_t *child_addr,
		   uint64_t *addr, uint64_t *len)
{
	int pnode = fdt_parent_offset(fdt, node);
	const fdt32_t *ranges;
	int pacells;
	int acells;
	int scells;
	int ranges_len;
	int cell = 0;
	int r = 0;

	/*
	 * The "ranges" property is an array of
	 * { <child address> <parent address> <size in child address space> }
	 *
	 * All 3 elements can span a diffent number of cells. Fetch their size.
	 */
	pacells = fdt_getprop_u32_default_node(fdt, pnode, 0, "#address-cells", 1);
	acells = fdt_getprop_u32_default_node(fdt, node, 0, "#address-cells", 1);
	scells = fdt_getprop_u32_default_node(fdt, node, 0, "#size-cells", 1);

	/* Now try to get the ranges property */
	ranges = fdt_getprop(fdt, node, "ranges", &ranges_len);
	if (!ranges)
		return -FDT_ERR_NOTFOUND;
	ranges_len /= sizeof(uint32_t);

	/* Jump to the n'th entry */
	cell = n * (pacells + acells + scells);

	/* Read <child address> */
	if (child_addr) {
		r = fdt_read_prop(ranges, ranges_len, cell, child_addr,
				  acells);
		if (r)
			return r;
	}
	cell += acells;

	/* Read <parent address> */
	if (addr)
		*addr = fdt_translate_address(fdt, node, ranges + cell);
	cell += pacells;

	/* Read <size in child address space> */
	if (len) {
		r = fdt_read_prop(ranges, ranges_len, cell, len, scells);
		if (r)
			return r;
	}

	return 0;
}

/**
 * fdt_setup_simplefb_node - Fill and enable a simplefb node
 *
 * @fdt: ptr to device tree
 * @node: offset of the simplefb node
 * @base_address: framebuffer base address
 * @width: width in pixels
 * @height: height in pixels
 * @stride: bytes per line
 * @format: pixel format string
 *
 * Convenience function to fill and enable a simplefb node.
 */
int fdt_setup_simplefb_node(void *fdt, int node, u64 base_address, u32 width,
			    u32 height, u32 stride, const char *format)
{
	char name[32];
	fdt32_t cells[4];
	int i, addrc, sizec, ret;

	fdt_support_default_count_cells(fdt, fdt_parent_offset(fdt, node),
					&addrc, &sizec);
	i = 0;
	if (addrc == 2)
		cells[i++] = cpu_to_fdt32(base_address >> 32);
	cells[i++] = cpu_to_fdt32(base_address);
	if (sizec == 2)
		cells[i++] = 0;
	cells[i++] = cpu_to_fdt32(height * stride);

	ret = fdt_setprop(fdt, node, "reg", cells, sizeof(cells[0]) * i);
	if (ret < 0)
		return ret;

	snprintf(name, sizeof(name), "framebuffer@%llx", base_address);
	ret = fdt_set_name(fdt, node, name);
	if (ret < 0)
		return ret;

	ret = fdt_setprop_u32(fdt, node, "width", width);
	if (ret < 0)
		return ret;

	ret = fdt_setprop_u32(fdt, node, "height", height);
	if (ret < 0)
		return ret;

	ret = fdt_setprop_u32(fdt, node, "stride", stride);
	if (ret < 0)
		return ret;

	ret = fdt_setprop_string(fdt, node, "format", format);
	if (ret < 0)
		return ret;

	ret = fdt_setprop_string(fdt, node, "status", "okay");
	if (ret < 0)
		return ret;

	return 0;
}

#if CONFIG_IS_ENABLED(VIDEO)
int fdt_add_fb_mem_rsv(void *blob)
{
	struct fdt_memory mem;

	/* nothing to do when the frame buffer is not defined */
	if (gd->video_bottom == gd->video_top)
		return 0;

	/* reserved with no-map tag the video buffer */
	mem.start = gd->video_bottom;
	mem.end = gd->video_top - 1;

	return fdtdec_add_reserved_memory(blob, "framebuffer", &mem, NULL, 0, NULL,
					  FDTDEC_RESERVED_MEMORY_NO_MAP);
}
#endif

/*
 * Update native-mode in display-timings from display environment variable.
 * The node to update are specified by path.
 */
int fdt_fixup_display(void *blob, const char *path, const char *display)
{
	int off, toff;

	if (!display || !path)
		return -FDT_ERR_NOTFOUND;

	toff = fdt_path_offset(blob, path);
	if (toff >= 0)
		toff = fdt_subnode_offset(blob, toff, "display-timings");
	if (toff < 0)
		return toff;

	for (off = fdt_first_subnode(blob, toff);
	     off >= 0;
	     off = fdt_next_subnode(blob, off)) {
		uint32_t h = fdt_get_phandle(blob, off);
		debug("%s:0x%x\n", fdt_get_name(blob, off, NULL),
		      fdt32_to_cpu(h));
		if (strcasecmp(fdt_get_name(blob, off, NULL), display) == 0)
			return fdt_setprop_u32(blob, toff, "native-mode", h);
	}
	return toff;
}

#ifdef CONFIG_OF_LIBFDT_OVERLAY
/**
 * fdt_overlay_apply_verbose - Apply an overlay with verbose error reporting
 *
 * @fdt: ptr to device tree
 * @fdto: ptr to device tree overlay
 *
 * Convenience function to apply an overlay and display helpful messages
 * in the case of an error
 */
int fdt_overlay_apply_verbose(void *fdt, void *fdto)
{
	int err;
	bool has_symbols;

	err = fdt_path_offset(fdt, "/__symbols__");
	has_symbols = err >= 0;

	err = fdt_overlay_apply(fdt, fdto);
	if (err < 0) {
		printf("failed on fdt_overlay_apply(): %s\n",
				fdt_strerror(err));
		if (!has_symbols) {
			printf("base fdt does not have a /__symbols__ node\n");
			printf("make sure you've compiled with -@\n");
		}
	}
	return err;
}
#endif

/**
 * fdt_valid() - Check if an FDT is valid. If not, change it to NULL
 *
 * @blobp: Pointer to FDT pointer
 * Return: 1 if OK, 0 if bad (in which case *blobp is set to NULL)
 */
int fdt_valid(struct fdt_header **blobp)
{
	const void *blob = *blobp;
	int err;

	if (!blob) {
		printf("The address of the fdt is invalid (NULL).\n");
		return 0;
	}

	err = fdt_check_header(blob);
	if (err == 0)
		return 1;	/* valid */

	if (err < 0) {
		printf("libfdt fdt_check_header(): %s", fdt_strerror(err));
		/*
		 * Be more informative on bad version.
		 */
		if (err == -FDT_ERR_BADVERSION) {
			if (fdt_version(blob) <
			    FDT_FIRST_SUPPORTED_VERSION) {
				printf(" - too old, fdt %d < %d",
				       fdt_version(blob),
				       FDT_FIRST_SUPPORTED_VERSION);
			}
			if (fdt_last_comp_version(blob) >
			    FDT_LAST_SUPPORTED_VERSION) {
				printf(" - too new, fdt %d > %d",
				       fdt_version(blob),
				       FDT_LAST_SUPPORTED_VERSION);
			}
		}
		printf("\n");
		*blobp = NULL;
		return 0;
	}
	return 1;
}<|MERGE_RESOLUTION|>--- conflicted
+++ resolved
@@ -6,11 +6,7 @@
  * Copyright 2010-2011 Freescale Semiconductor, Inc.
  */
 
-<<<<<<< HEAD
-=======
-#include <common.h>
 #include <dm.h>
->>>>>>> f485a996
 #include <abuf.h>
 #include <env.h>
 #include <log.h>
