--- conflicted
+++ resolved
@@ -34,44 +34,6 @@
 
 DECLARE_GLOBAL_DATA_PTR;
 
-<<<<<<< HEAD
-/*
- * The aliases needed for this generic etherne MAC address
- * fixup function are not in place yet. So don't use this
- * approach for now. This will be enabled later.
- */
-#undef USES_FDT_ALIASES
-
-#ifndef USES_FDT_ALIASES
-static void do_fixup_macaddr(void *fdt, int offset, const void *val, int i)
-{
-	int rc;
-
-	debug("Updating node EMAC%d\n", i);
-
-	rc = fdt_setprop(fdt, offset, "mac-address", val, 6);
-	if (rc)
-		printf("Unable to update property %s, err=%s\n",
-		       "mac-address", fdt_strerror(rc));
-	rc = fdt_setprop(fdt, offset, "local-mac-address", val, 6);
-	if (rc)
-		printf("Unable to update property %s, err=%s\n",
-		       "local-mac-address", fdt_strerror(rc));
-}
-#endif /* USES_FDT_ALIASES */
-
-void ft_cpu_setup(void *blob, bd_t *bd)
-{
-	char *cpu_path = "/cpus/" OF_CPU;
-	sys_info_t sys_info;
-	int offset;
-	int i;
-
-	get_sys_info(&sys_info);
-
-	do_fixup_by_path_u32(blob, cpu_path, "timebase-frequency", bd->bi_intfreq, 1);
-	do_fixup_by_path_u32(blob, cpu_path, "clock-frequency", bd->bi_intfreq, 1);
-=======
 void ft_cpu_setup(void *blob, bd_t *bd)
 {
 	sys_info_t sys_info;
@@ -82,7 +44,6 @@
 			     bd->bi_intfreq, 1);
 	do_fixup_by_prop_u32(blob, "device_type", "cpu", 4, "clock-frequency",
 			     bd->bi_intfreq, 1);
->>>>>>> e174ac34
 	do_fixup_by_path_u32(blob, "/plb", "clock-frequency", sys_info.freqPLB, 1);
 	do_fixup_by_path_u32(blob, "/plb/opb", "clock-frequency", sys_info.freqOPB, 1);
 	do_fixup_by_path_u32(blob, "/plb/opb/ebc", "clock-frequency",
@@ -94,54 +55,10 @@
 	 */
 	do_fixup_by_compat_u32(blob, "ns16550", "clock-frequency", gd->uart_clk, 1);
 
-#ifdef USES_FDT_ALIASES
 	/*
-<<<<<<< HEAD
-	 * The aliases needed for this generic etherne MAC address
-	 * fixup function are not in place yet. So don't use this
-	 * approach for now. This will be enabled later.
-	 */
-	fdt_fixup_ethernet(blob, bd);
-#else
-	offset = -1;
-	for (i = 0; i < 4; i++) {
-		/*
-		 * FIXME: This will cause problems with emac3 compatible
-		 * devices, like on 405GP. But hopefully when we deal
-		 * with those devices, the aliases stuff will be in
-		 * place.
-		 */
-		offset = fdt_node_offset_by_compatible(blob, offset, "ibm,emac4");
-		if (offset < 0)
-			break;
-
-		switch (i) {
-		case 0:
-			do_fixup_macaddr(blob, offset, bd->bi_enetaddr, 0);
-			break;
-#ifdef CONFIG_HAS_ETH1
-		case 1:
-			do_fixup_macaddr(blob, offset, bd->bi_enet1addr, 1);
-			break;
-#endif
-#ifdef CONFIG_HAS_ETH2
-		case 2:
-			do_fixup_macaddr(blob, offset, bd->bi_enet2addr, 2);
-			break;
-#endif
-#ifdef CONFIG_HAS_ETH3
-		case 3:
-			do_fixup_macaddr(blob, offset, bd->bi_enet3addr, 3);
-			break;
-#endif
-		}
-	}
-#endif /* USES_FDT_ALIASES */
-=======
 	 * Fixup all ethernet nodes
 	 * Note: aliases in the dts are required for this
 	 */
 	fdt_fixup_ethernet(blob, bd);
->>>>>>> e174ac34
 }
 #endif /* CONFIG_OF_LIBFDT */