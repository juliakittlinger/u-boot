--- conflicted
+++ resolved
@@ -94,7 +94,6 @@
 	 */
 	EVT_MISC_INIT_F,
 
-<<<<<<< HEAD
 	/*
 	 * Emitted before relocation to set up Firmware Support Package
 	 *
@@ -116,15 +115,12 @@
 	 */
 	EVT_LAST_STAGE_INIT,
 
-	/* Fpga load hook */
-=======
 	/**
 	 * @EVT_FPGA_LOAD:
 	 * The FPGA load hook is called after loading an FPGA with a new binary.
 	 * Its parameter is of type struct event_fpga_load and contains
 	 * information about the loaded image.
 	 */
->>>>>>> b27eeca1
 	EVT_FPGA_LOAD,
 
 	/**
