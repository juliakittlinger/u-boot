--- conflicted
+++ resolved
@@ -331,7 +331,8 @@
 		*(volatile ulong*)MPC5XXX_SDRAM_CS0CFG);
 	printf ("\tSDRAMCS1: %08X\n",
 		*(volatile ulong*)MPC5XXX_SDRAM_CS1CFG);
-<<<<<<< HEAD
+#elif defined(CONFIG_MPC86xx)
+	mpc86xx_reginfo();
 
 #elif defined(CONFIG_BLACKFIN)
 	puts("\nSystem Configuration registers\n");
@@ -372,27 +373,14 @@
 		bfin_read_EBIU_SDSTAT(), bfin_read_EBIU_SDGCTL());
 # endif
 
-#endif /* CONFIG_MPC5200 */
-=======
-#elif defined(CONFIG_MPC86xx)
-	mpc86xx_reginfo();
-#endif /* CONFIG_MPC86xx */
-
->>>>>>> 746c4b94
+#endif /* CONFIG_BLACKFIN */
+
 	return 0;
 }
 
  /**************************************************/
 
-<<<<<<< HEAD
 #if defined(CONFIG_CMD_REGINFO)
-=======
-#if ( defined(CONFIG_8xx)   || defined(CONFIG_405GP) || \
-      defined(CONFIG_405EP) || defined(CONFIG_MPC5200) || \
-      defined(CONFIG_MPC86xx)) && \
-    defined(CONFIG_CMD_REGINFO)
-
->>>>>>> 746c4b94
 U_BOOT_CMD(
  	reginfo,	2,	1,	do_reginfo,
 	"reginfo - print register information\n",
